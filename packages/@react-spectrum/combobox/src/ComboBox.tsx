--- conflicted
+++ resolved
@@ -52,17 +52,14 @@
     direction = 'bottom'
   } = props;
 
-<<<<<<< HEAD
+
   let isMobile = useMediaQuery('(max-width: 700px)');
-  let trayInputRef = useRef();
-
-=======
   let {hoverProps, isHovered} = useHover(props);
->>>>>>> 3ce94d02
   let {styleProps} = useStyleProps(props);
   let popoverRef = useRef<DOMRefValue<HTMLDivElement>>();
   let triggerRef = useRef<FocusableRefValue<HTMLElement>>();
   let listboxRef = useRef();
+  let trayInputRef = useRef();
   let inputRef = useRef<HTMLInputElement & HTMLTextAreaElement>();
   let collator = useCollator({sensitivity: 'base'});
   let state = useComboBoxState({...props, collator, isMobile});
