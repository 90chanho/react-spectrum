--- conflicted
+++ resolved
@@ -49,11 +49,7 @@
   return (
     <FocusScope contain restoreFocus autoFocus>
       <div
-<<<<<<< HEAD
-        {...mergeProps(filterDOMProps(otherProps), dialogProps)}
-=======
         {...mergeProps(otherProps, dialogProps)}
->>>>>>> b2da7e49
         className={classNames(
           styles,
           'spectrum-Dialog'
