/*
 * Copyright 2020 Adobe. All rights reserved.
 * This file is licensed to you under the Apache License, Version 2.0 (the "License");
 * you may not use this file except in compliance with the License. You may obtain a copy
 * of the License at http://www.apache.org/licenses/LICENSE-2.0
 *
 * Unless required by applicable law or agreed to in writing, software distributed under
 * the License is distributed on an "AS IS" BASIS, WITHOUT WARRANTIES OR REPRESENTATIONS
 * OF ANY KIND, either express or implied. See the License for the specific language
 * governing permissions and limitations under the License.
 */

import {classNames, filterDOMProps, useStyleProps} from '@react-spectrum/utils';
import {CollectionItem, CollectionView} from '@react-aria/collections';
import {DOMProps, StyleProps} from '@react-types/shared';
import {FocusStrategy} from '@react-types/menu';
// @ts-ignore
import intlMessages from '../intl/*.json';
import {ListBoxContext} from './ListBoxContext';
import {ListBoxOption} from './ListBoxOption';
import {ListBoxSection} from './ListBoxSection';
import {ListLayout, Node} from '@react-stately/collections';
import {ListState} from '@react-stately/list';
import {mergeProps} from '@react-aria/utils';
import {ProgressCircle} from '@react-spectrum/progress';
import React, {HTMLAttributes, ReactElement, RefObject, useMemo} from 'react';
import {ReusableView} from '@react-stately/collections';
import styles from '@adobe/spectrum-css-temp/components/menu/vars.css';
import {useCollator, useMessageFormatter} from '@react-aria/i18n';
import {useListBox} from '@react-aria/listbox';
import {useProvider} from '@react-spectrum/provider';

interface ListBoxBaseProps<T> extends DOMProps, StyleProps {
  layout: ListLayout<T>,
  state: ListState<T>,
  autoFocus?: boolean | FocusStrategy,
  shouldFocusWrap?: boolean,
  shouldSelectOnPressUp?: boolean,
  focusOnPointerEnter?: boolean,
  domProps?: HTMLAttributes<HTMLElement>,
  disallowEmptySelection?: boolean,
<<<<<<< HEAD
  shouldUseVirtualFocus?: boolean
=======
  isLoading?: boolean,
  onLoadMore?: () => void
>>>>>>> b44bb2f0
}

/** @private */
export function useListBoxLayout<T>(state: ListState<T>) {
  let {scale} = useProvider();
  let collator = useCollator({usage: 'search', sensitivity: 'base'});
  let layout = useMemo(() =>
    new ListLayout<T>({
      estimatedRowHeight: scale === 'large' ? 48 : 35,
      estimatedHeadingHeight: scale === 'large' ? 37 : 30,
      padding: scale === 'large' ? 5 : 4, // TODO: get from DNA
      collator
    })
  , [collator, scale]);

  layout.collection = state.collection;
  layout.disabledKeys = state.disabledKeys;
  return layout;
}

/** @private */
function ListBoxBase<T>(props: ListBoxBaseProps<T>, ref: RefObject<HTMLDivElement>) {
  let {layout, state, shouldSelectOnPressUp, focusOnPointerEnter, shouldUseVirtualFocus, domProps = {}} = props;
  let {listBoxProps} = useListBox({
    ...props,
    ...domProps,
    ref,
    keyboardDelegate: layout,
    isVirtualized: true
  }, state);
  let {styleProps} = useStyleProps(props);
  let formatMessage = useMessageFormatter(intlMessages);

  // Sync loading state into the layout.
  layout.isLoading = props.isLoading;

  // This overrides collection view's renderWrapper to support heirarchy of items in sections.
  // The header is extracted from the children so it can receive ARIA labeling properties.
  type View = ReusableView<Node<T>, unknown>;
  let renderWrapper = (parent: View, reusableView: View, children: View[], renderChildren: (views: View[]) => ReactElement[]) => {
    if (reusableView.viewType === 'section') {
      return (
        <ListBoxSection
          key={reusableView.key}
          reusableView={reusableView}
          header={children.find(c => c.viewType === 'header')}>
          {renderChildren(children.filter(c => c.viewType === 'item'))}
        </ListBoxSection>
      );
    }

    return (
      <CollectionItem
        key={reusableView.key}
        reusableView={reusableView}
        parent={parent} />
    );
  };

  return (
    <ListBoxContext.Provider value={state}>
      <CollectionView
        {...filterDOMProps(props)}
        {...styleProps}
        {...mergeProps(listBoxProps, domProps)}
        ref={ref}
        focusedKey={state.selectionManager.focusedKey}
        sizeToFit="height"
        scrollDirection="vertical"
        className={
          classNames(
            styles,
            'spectrum-Menu',
            styleProps.className
          )
        }
        layout={layout}
        collection={state.collection}
        renderWrapper={renderWrapper}
        isLoading={props.isLoading}
        onLoadMore={props.onLoadMore}>
        {(type, item) => {
          if (type === 'item') {
            return (
              <ListBoxOption
                item={item}
                shouldSelectOnPressUp={shouldSelectOnPressUp}
                shouldFocusOnHover={focusOnPointerEnter}
                shouldUseVirtualFocus={shouldUseVirtualFocus} />
            );
          } else if (type === 'loader') {
            return (
              // eslint-disable-next-line jsx-a11y/role-has-required-aria-props
              <div role="option" style={{display: 'flex', alignItems: 'center', justifyContent: 'center', height: '100%'}}>
                <ProgressCircle 
                  isIndeterminate
                  size="S"
                  aria-label={state.collection.size > 0 ? formatMessage('loadingMore') : formatMessage('loading')}
                  UNSAFE_className={classNames(styles, 'spectrum-Dropdown-progressCircle')} />
              </div>
            );
          }
        }}
      </CollectionView>
    </ListBoxContext.Provider>
  );
}

// forwardRef doesn't support generic parameters, so cast the result to the correct type
// https://stackoverflow.com/questions/58469229/react-with-typescript-generics-while-using-react-forwardref
const _ListBoxBase = React.forwardRef(ListBoxBase) as <T>(props: ListBoxBaseProps<T> & {ref?: RefObject<HTMLDivElement>}) => ReactElement;
export {_ListBoxBase as ListBoxBase};<|MERGE_RESOLUTION|>--- conflicted
+++ resolved
@@ -39,12 +39,9 @@
   focusOnPointerEnter?: boolean,
   domProps?: HTMLAttributes<HTMLElement>,
   disallowEmptySelection?: boolean,
-<<<<<<< HEAD
-  shouldUseVirtualFocus?: boolean
-=======
+  shouldUseVirtualFocus?: boolean,
   isLoading?: boolean,
   onLoadMore?: () => void
->>>>>>> b44bb2f0
 }
 
 /** @private */
