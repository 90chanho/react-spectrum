--- conflicted
+++ resolved
@@ -7,22 +7,16 @@
 import {useButton} from '@react-aria/button';
 
 interface ClearButtonProps extends ButtonBase {
-<<<<<<< HEAD
+  focusClassName?: string,
   variant?: 'overBackground'
-=======
-  focusClassName?: string,
->>>>>>> a3fc501d
 }
 
 export const ClearButton = React.forwardRef((props: ClearButtonProps, ref: RefObject<HTMLButtonElement>) => {
   let {
     children = <CrossSmall />,
     className,
-<<<<<<< HEAD
+    focusClassName,
     variant,
-=======
-    focusClassName,
->>>>>>> a3fc501d
     ...otherProps
   } = props;
   ref = ref || useRef();
