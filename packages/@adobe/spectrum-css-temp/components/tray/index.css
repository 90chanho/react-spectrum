--- conflicted
+++ resolved
@@ -56,12 +56,9 @@
   position: absolute;
   bottom: 0;
   outline: none;
-<<<<<<< HEAD
   display: flex;
   flex-direction: column;
-=======
   padding-bottom: env(safe-area-inset-bottom);
->>>>>>> 63f8d9f8
 
   border-radius: var(--spectrum-tray-full-width-border-radius) var(--spectrum-tray-full-width-border-radius) var(--spectrum-tray-border-radius) var(--spectrum-tray-border-radius);
 
