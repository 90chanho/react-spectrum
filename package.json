--- conflicted
+++ resolved
@@ -1,10 +1,6 @@
 {
   "name": "@coralui/react-coral",
-<<<<<<< HEAD
-  "version": "0.0.2",
-=======
   "version": "0.0.4",
->>>>>>> b8b2e1b9
   "description": "React components using cloudui style guidelines from CoralUI",
   "repository": {
     "type": "git",
@@ -14,11 +10,7 @@
     "registry": "https://artifactory.corp.adobe.com/artifactory/api/npm/npm-coralui-local"
   },
   "scripts": {
-<<<<<<< HEAD
-    "prepublish": "babel lib --out-dir dist",
-=======
     "prepublish": "export NODE_ENV=production|| set NODE_ENV=production&& babel lib --out-dir dist",
->>>>>>> b8b2e1b9
     "start": "start-storybook -p 9001",
     "lint": "eslint \"lib/**/*(.js|.jsx)\" \"test/**/*.js\"",
     "test": "export NODE_ENV=test|| set NODE_ENV=test&& mocha test/.setup.js test/",
